"""
Observation System

This module provides comprehensive observation encoding for tactical simulation environments.
It transforms raw simulation state into normalized feature vectors suitable for machine learning.

The observation system encodes three main categories:
- Global features: mission state, time, objectives, and overall tactical situation
- Friendly features: our units' capabilities, positions, and status
- Enemy features: detected enemy units and threat assessments based on sensing tiers

Current Implementation Status:
- build_observation_space(): ACTIVE - Returns Box space with 12 global features
- compute_observation(): PLACEHOLDER - Returns zeros, awaiting full implementation
- _compute_global_features(): IMPLEMENTED - 12 global mission state features
- _compute_friendly_features(): IMPLEMENTED - 28 features per friendly entity (ready to use)
- _compute_enemy_features(): IMPLEMENTED - 10 features per enemy target group (ready to use)

The infrastructure for entity-level and target group features is complete but not yet
integrated into compute_observation(). When ready, simply call the helper functions
and concatenate their outputs.
"""

from typing import Any

import numpy as np
from gymnasium import spaces

from w4a.envs.constants import CENTER_ISLAND_FLAG_ID
from w4a.envs.utils import calculate_max_grid_positions

from SimulationInterface import Faction, EntityDomain

def build_observation_space(config) -> spaces.Box:
    """Build the complete observation space for the environment.

    Creates a normalized Box space containing all observation features.
    Currently includes 12 global features with placeholders for entity features.
    
    Returns:
        Box space with normalized values in [0, 1]
    """
    # Current: 12 global features
    # NOTE (ID-indexed layout):
    # When adding per-entity or per-target-group features, index rows by stable IDs
    # assigned in the environment, not by iteration order. That is:
    # - Entities: shape (config.max_entities, features_per_entity), row i corresponds
    #             to entity_id i. Zero rows for IDs that are not assigned.
    # - Target groups: shape (config.max_target_groups, features_per_group), row j
    #                  corresponds to target_group_id j. Zero rows when not visible.
    # This keeps observation indices aligned with action/mask IDs across steps.
    
    total_features = 12  # globals only for now
    low = np.zeros((total_features,), dtype=np.float32)
    high = np.ones((total_features,), dtype=np.float32)
    return spaces.Box(low=low, high=high, dtype=np.float32)


def compute_observation(env: Any, agent: Any) -> np.ndarray:
    """
    Compute observation for a specific agent.
    
    Extracts and normalizes features from the agent's perspective, including
    only entities and target groups visible to that agent.
    
    Args:
        env: Environment instance (for global info like time, flags)
        agent: CompetitionAgent instance to compute observation for
        
    Returns:
        Normalized observation vector with values in [0, 1]
    """
    # TODO: Implement full observation encoding using agent's visible state
    # Available from agent:
    # - agent._sim_agent.controllable_entities: Dict[entity_id -> entity] for this agent
    # - agent._sim_agent.target_groups: Dict[group_id -> target_group] detected by this agent
    # - agent._sim_agent.flags: Flags visible to this agent
    
    # For now, return zeros (minimal implementation for test)
    obs_space = env.observation_spaces[agent.faction.name.lower()]
    return np.zeros(obs_space.shape, dtype=np.float32)


def _compute_global_features(env: Any, agent: Any) -> np.ndarray:
    """Compute global mission state features for a specific agent.
    
    Extracts high-level mission status from the agent's perspective
    All features are normalized to [0,1] for consistent learning.
    
    Features (12 total):
    - time_remaining_norm: Mission time remaining [0,1]
    - my_casualties_norm: Our casualties normalized by max entities
    - enemy_casualties_norm: Enemy casualties normalized by max entities
    - kill_ratio_norm: Our kill ratio (enemy kills / our casualties) normalized by threshold
    - awacs_alive_flag: AWACS availability [0,1]
    - capture_progress_norm: Our objective capture progress [0,1]
    - enemy_capture_progress_norm: Enemy objective capture progress [0,1]
    - island_contested_flag: Area contestation status [0,1]
    - capture_possible_flag: Our capture capability status [0,1]
    - enemy_capture_possible_flag: Enemy capture capability status [0,1]
    - island_center_x_norm: Center island X coordinate normalized
    - island_center_y_norm: Center island Y coordinate normalized
    
    Args:
        env: Environment instance
        agent: CompetitionAgent instance (to get faction-specific capture info)
    
    Returns:
        Array of shape (12,) with normalized values in [0,1]
    """

    
    # Time remaining normalized (in seconds)
    time_remaining = max(0, env.config.max_game_time - env.time_elapsed)
    time_remaining_norm = float(time_remaining) / float(env.config.max_game_time)

    # Kill tallies and ratio (cached per-faction in mission_metrics)
    my_faction = agent.faction
    enemy_faction = Faction.DYNASTY if my_faction == Faction.LEGACY else Faction.LEGACY
    
    my_casualties = float(env.casualties_by_faction[my_faction])
    enemy_casualties = float(env.kills_by_faction[my_faction])  # My kills = enemy casualties
    
    denom = float(max(1, env.config.max_entities))
    my_casualties_norm = np.clip(my_casualties / denom, 0.0, 1.0)
    enemy_casualties_norm = np.clip(enemy_casualties / denom, 0.0, 1.0)
    
    # Kill ratio normalized by threshold (for win condition awareness)
    kill_ratio = env.kill_ratio_by_faction[my_faction]
    threshold = env.config.kill_ratio_threshold
    kill_ratio_norm = np.clip(kill_ratio / threshold, 0.0, 1.0)

    # AWACS alive flag
    awacs_alive_flag = 1.0 if _awacs_alive(env) else 0.0

    # Capture progress normalized by required capture time (agent-specific)
    required_capture_time = env.config.capture_required_seconds
    my_capture_progress = float(env.capture_progress_by_faction[my_faction])
    enemy_capture_progress = float(env.capture_progress_by_faction[enemy_faction])
    
    if required_capture_time <= 0.0:
        capture_progress_norm = 0.0  # 0.0 = "no capture mechanic"
        enemy_capture_progress_norm = 0.0
    else:
        capture_progress_norm = float(np.clip(my_capture_progress / required_capture_time, 0.0, 1.0))
        enemy_capture_progress_norm = float(np.clip(enemy_capture_progress / required_capture_time, 0.0, 1.0))

    # Island contested and capture possible flags
    island_contested_flag = 1.0 if env.island_contested else 0.0
    capture_possible_flag = 1.0 if env.capture_possible_by_faction[my_faction] else 0.0
    enemy_capture_possible_flag = 1.0 if env.capture_possible_by_faction[enemy_faction] else 0.0
    
    # Center island coordinates (from neutral flag)
<<<<<<< HEAD
    # TODO: Erwin is this correct?
=======
>>>>>>> 6627fa24
    island_center_x = env.flags[CENTER_ISLAND_FLAG_ID].position.x
    island_center_y = env.flags[CENTER_ISLAND_FLAG_ID].position.y

    
    # Normalize to [0, 1] based on map bounds
    # Map coordinates are centered at 0, so adjust for offset
    map_width, map_height = env.config.map_size_km
    island_center_x_norm = (island_center_x / 1000.0 + map_width / 2.0) / map_width
    island_center_y_norm = (island_center_y / 1000.0 + map_height / 2.0) / map_height

    return np.array([
        time_remaining_norm,
        my_casualties_norm,
        enemy_casualties_norm,
        kill_ratio_norm,
        awacs_alive_flag,
        capture_progress_norm,
        enemy_capture_progress_norm,
        island_contested_flag,
        capture_possible_flag,
        enemy_capture_possible_flag,
        island_center_x_norm,
        island_center_y_norm,
    ], dtype=np.float32)


def _get_friendly_entities(env: Any) -> list:
    """Get list of friendly entities (helper for placeholder code).
    
    Returns:
        List of entities belonging to our faction
    """
    # TODO: This can be queried from the agent the entities see
    # TODO: Think about the env operating for two agents simulating
    return [entity for entity in env.entities.values() if entity.faction.value == env.config.our_faction]


def _compute_friendly_features(env: Any) -> np.ndarray:
    """Compute friendly entity features for observation encoding.
    
    Extracts detailed information about our units including capabilities,
    status, and tactical situation. Features are organized by category
    for each entity up to the maximum entity limit.
    
    Feature categories per entity (28 features total):
    - Identity & Intent: can_engage, can_sense, can_refuel, can_capture, domain (air/surface/land)
    - Kinematics: position, heading, speed
    - Egocentric: distance/bearing to island
    - Status: health, radar state, fuel
    - Weapons: weapon types, ammo counts  
    - Engagement: current engagement state, target info
    
    Returns:
        Array of shape (max_entities * 28,) with zero padding for unused slots
    """
    # TODO: Implement this as an ID-indexed array sized to max_entities
    # Build an ID-indexed array: row i corresponds to entity_id i. Zero rows for unused IDs.
    friendly_entity_features = np.zeros((int(env.config.max_entities), 28), dtype=np.float32)

    for entity_id, entity in env.entities.items():
        # Include only friendly faction entities
        if entity.faction.value != env.config.our_faction:
            continue

        # Compute each feature category
        identity_features = compute_friendly_identity_features(entity)
        kinematic_features = compute_friendly_kinematic_features(env, entity)
        egocentric_features = compute_friendly_egocentric_features(env, entity)
        status_features = compute_friendly_status_features(entity, env)
        weapon_features = compute_friendly_weapon_features(entity, env)
        engagement_features = compute_friendly_engagement_features(env, entity)

        # Concatenate all features for this entity
        features = np.concatenate([
            identity_features,
            kinematic_features,
            egocentric_features,
            status_features,
            weapon_features,
            engagement_features
        ])

        # Assign into the stable ID-indexed row
        if 0 <= entity_id < int(env.config.max_entities):
            friendly_entity_features[entity_id] = features

    # Convert (max_entities, 28) -> (max_entities * 28,)
    return friendly_entity_features.flatten()


def compute_friendly_identity_features(entity: Any) -> np.ndarray:
    """Compute identity and intent features for a friendly entity.
    
    Encodes the entity's basic capabilities and role in the mission.
    
    Features: can_engage, can_sense, can_refuel, can_capture, domain_air, domain_surface, domain_land (7 features)
    
    Returns:
        Array of shape (7,) with binary capability flags and domain one-hot encoding
    """

    can_engage = 1.0 if entity.can_engage else 0.0
    can_sense = 1.0 if entity.has_radar else 0.0 
    can_refuel = 1.0 if entity.can_refuel else 0.0
    can_capture = 1.0 if entity.can_capture else 0.0
    
    # Domain one-hot encoding
    domain_air = 1.0 if entity.domain == EntityDomain.AIR else 0.0
    domain_surface = 1.0 if entity.domain == EntityDomain.SURFACE else 0.0
    domain_land = 1.0 if entity.domain == EntityDomain.LAND else 0.0
    
    return np.array([can_engage, can_sense, can_refuel, can_capture, 
                     domain_air, domain_surface, domain_land], dtype=np.float32)
    

def compute_friendly_kinematic_features(env: Any, entity: Any) -> np.ndarray:
    """Compute kinematic state features for a friendly entity.
    
    Encodes position, heading, and speed in a normalized format suitable
    for neural networks. Position is discretized to match action space.
    
    Features: grid_x_norm, grid_y_norm, heading_sin, heading_cos, speed_norm (5 features)
    
    Returns:
        Array of shape (5,) with normalized kinematic state
    """
    # Kinematics (5 features)
    # Convert position to grid coordinates (matching action space)
    grid_index = position_to_grid(entity.position.x, entity.position.y, env.config)
    grid_size = env.grid_size
    grid_x = grid_index % grid_size
    grid_y = grid_index // grid_size
    
    # Normalize grid coordinates [0, grid_size-1] -> [0, 1]
    grid_x_norm = grid_x / (grid_size - 1) if grid_size > 1 else 0.0
    grid_y_norm = grid_y / (grid_size - 1) if grid_size > 1 else 0.0
    
    # Heading as sin/cos to avoid wraparound issues
    heading_sin = (np.sin(entity.heading) + 1.0) / 2.0  # [-1,1] -> [0,1]
    heading_cos = (np.cos(entity.heading) + 1.0) / 2.0  # [-1,1] -> [0,1]
    
    # Speed normalized by max speed
    speed_norm = entity.speed / entity.max_speed if entity.max_speed > 0 else 0.0
    
    return np.array([grid_x_norm, grid_y_norm, heading_sin, heading_cos, speed_norm], dtype=np.float32)
    


def compute_friendly_egocentric_features(env: Any, entity: Any) -> np.ndarray:
    """Compute egocentric spatial relationships for a friendly entity.
    
    Encodes the entity's spatial relationship to key mission objectives,
    providing context for tactical decision making.
    
    Features: island_range_norm, island_bearing_norm (2 features)
    
    Returns:
        Array of shape (2,) with normalized spatial relationships
    """
    # Egocentric (2 features)
    # Calculate map diagonal for normalization (max possible distance)
    map_width, map_height = env.config.map_size
    map_diagonal = np.sqrt(map_width * map_width + map_height * map_height)
    
    island_range = distance_to_island(entity.position)
    island_range_norm = island_range / map_diagonal
    
    island_bearing = bearing_to_island(entity.position)
    island_bearing_norm = island_bearing / 360.0
    
    return np.array([island_range_norm, island_bearing_norm], dtype=np.float32)
    


def compute_friendly_status_features(entity: Any, env: Any) -> np.ndarray:
    """Compute entity status features for a friendly entity.
    
    Encodes the current operational status and configuration of the entity.
    
    Features: health_ok, radar_on, radar_focus_grid_norm, fuel_remaining_norm (4 features)
    
    Args:
        entity: Entity to compute features for
        env: Environment instance (for config to normalize radar focus)
    
    Returns:
        Array of shape (4,) with normalized status indicators
    """
    health_ok = 1.0 if entity.is_alive else 0.0
<<<<<<< HEAD
    radar_on = 1.0 if entity.radar_active else 0.0 # TODO: Erwin, does this exist?
=======
    radar_on = 1.0 if entity.radar_enabled else 0.0
>>>>>>> 6627fa24
    max_grid = calculate_max_grid_positions(env.config)
    radar_focus_grid = entity.get_radar_focus_position  # TODO: Erwin, does this exist?
    radar_focus_grid_norm = float(radar_focus_grid) / float(max_grid) if max_grid > 0 else 0.0
    
<<<<<<< HEAD
    fuel_norm = entity.relative_fuel_left # TODO: Erwin, does this exist?
=======
    fuel_norm = entity.relative_fuel_left
>>>>>>> 6627fa24
    
    return np.array([health_ok, radar_on, radar_focus_grid_norm, fuel_norm], dtype=np.float32)
    

def compute_friendly_weapon_features(entity: Any, env: Any) -> np.ndarray:
    """Compute weapon system features for a friendly entity.
    
    Encodes the entity's weapon capabilities and ammunition status.
    
    Features: has_air_weapons, has_surface_weapons, air_ammo_norm, surface_ammo_norm (4 features)
    
    Args:
        entity: Entity to compute features for
        env: Environment instance (for config to get max_ammo)
    
    Returns:
        Array of shape (3,) with weapon capability and ammo status
    """

<<<<<<< HEAD
    # TODO: Erwin, what is weapon_identifier? 
    # Check if entity can engage air targets (using target_domains property)
    has_air_weapons = 1.0 if EntityDomain.AIR in entity.target_domains else 0.0
    
    # Check if entity can engage surface targets (using target_domains property)
    has_surface_weapons = 1.0 if EntityDomain.SURFACE in entity.target_domains else 0.0
    
    # Ammunition status (normalized by max ammo)
    # TODO: Erwin, is this correct? Using entity.ammo as a single number normalized against max_ammo=50

    # TODO: Erwin, can we separate between air and surface ammo?
    total_ammo = float(entity.ammo) if entity.ammo is not None else 0.0
    ammo_norm = np.clip(total_ammo / env.max_ammo, 0.0, 1.0)
    
    # TODO: For now, using same ammo value for both air and surface since we can't separate them
    air_ammo_norm = ammo_norm if has_air_weapons > 0.5 else 0.0
    surface_ammo_norm = ammo_norm if has_surface_weapons > 0.5 else 0.0
    
    return np.array([has_air_weapons, has_surface_weapons, air_ammo_norm, surface_ammo_norm], dtype=np.float32)
=======
    # Check if entity can engage air targets (using target_domains property)
    has_air_weapons = 1.0 if EntityDomain.AIR in entity.target_domains else 0.0
    
    # Check if entity can engage surface targets (using target_domains property)
    has_surface_weapons = 1.0 if EntityDomain.SURFACE in entity.target_domains else 0.0
    
    total_ammo = float(entity.ammo) if entity.ammo is not None else 0.0
    ammo_norm = np.clip(total_ammo / env.max_ammo, 0.0, 1.0)
    
    return np.array([has_air_weapons, has_surface_weapons, ammo_norm], dtype=np.float32)
>>>>>>> 6627fa24


def compute_friendly_engagement_features(env: Any, entity: Any) -> np.ndarray:
    """Compute current engagement status features for a friendly entity.
    
    Encodes the entity's current combat engagement state and target information.
    
    Features: currently_engaging, target_range_norm, target_bearing_norm,
             target_domain_air, target_domain_surface, target_domain_land (6 features)
    
    Args:
        env: Environment instance (for map size to normalize range)
        entity: Entity to compute features for
    
    Returns:
        Array of shape (6,) with engagement status and target information
    """
    # Check if entity is currently engaging by examining current_manouver
    # TODO: Erwin, how do we check if current_manouver is a Commit?
    current_manouver = entity.current_manouver
    # TODO: Check if current manouver is a Commit, then extract target_group. Next lines are placeholders.
    target_group = current_manouver.target_group if current_manouver is not None else None
    currently_engaging = 1.0 if target_group is not None else 0.0
    
    if target_group is not None:
        # Calculate range to target group
        dx = target_group.pos.x - entity.pos.x
        dy = target_group.pos.y - entity.pos.y
        target_range = np.sqrt(dx * dx + dy * dy)
        
        # Normalize by map diagonal
        map_width, map_height = env.config.map_size
        map_diagonal = np.sqrt(map_width * map_width + map_height * map_height)
        target_range_norm = target_range / map_diagonal if map_diagonal > 0 else 0.0
        
        # Calculate bearing to target group
        bearing_rad = np.arctan2(dy, dx)
        bearing_deg = np.degrees(bearing_rad)
        if bearing_deg < 0:
            bearing_deg += 360.0
        target_bearing_norm = bearing_deg / 360.0
        
        # Target domain (one-hot encoding)
        target_domain_air = 1.0 if target_group.domain == EntityDomain.AIR else 0.0
        target_domain_surface = 1.0 if target_group.domain == EntityDomain.SURFACE else 0.0
        target_domain_land = 1.0 if target_group.domain == EntityDomain.LAND else 0.0
    else:
        # Not engaging - all features are 0
        target_range_norm = 0.0
        target_bearing_norm = 0.0
        target_domain_air = 0.0
        target_domain_surface = 0.0
        target_domain_land = 0.0
<<<<<<< HEAD
    
    # Time since last weapon firing
    # TODO: Does this exist? Need to keep track of this in env?
    # time_since_shot_norm = entity.time_since_shot / max_reload_time else 1.0
    
    # Time on target information
    # TODO: Erwin, do we need to track time_on_target separately?
    # time_on_target = entity.time_tracking_current_target if entity.target_group else 0.0
    # time_on_target_norm = np.clip(time_on_target / 60.0, 0.0, 1.0)  # Normalize to 1 minute max
    
=======
    
    # Time on target information
    time_until_shoot = entity.get_estimated_time_until_shoot(target_group)
    time_until_shoot_norm = np.clip(time_until_shoot / 60.0, 0.0, 1.0)  # Normalize to 1 minute max

>>>>>>> 6627fa24
    # Relative velocity toward/away from target
    # TODO: Erwin, does TargetGroup have velocity?
    # closure_rate = calculate_closure_rate(entity.vel, target_group.vel) if target_group else 0.0

    # Weapons usage mode (one-hot encoding: tight/selective/free)
<<<<<<< HEAD
    # TODO: Erwin, does entity.weapons_usage_mode exist and what are its values?
    # weapons_mode = entity.weapons_usage_mode if hasattr(entity, 'weapons_usage_mode') else 'selective'
    # weapons_tight = 1.0 if weapons_mode == 'tight' else 0.0
    # weapons_selective = 1.0 if weapons_mode == 'selective' else 0.0  
    # weapons_free = 1.0 if weapons_mode == 'free' else 0.0
=======
    weapons_mode = entity.weapons_usage_mode
    weapons_tight = 1.0 if weapons_mode == 'tight' else 0.0
    weapons_selective = 1.0 if weapons_mode == 'selective' else 0.0  
    weapons_free = 1.0 if weapons_mode == 'free' else 0.0
>>>>>>> 6627fa24
    
    # Shots fired this engagement/commit
    # TODO: Erwin, is there a shots_fired counter we can access?
    # shots_fired_this_commit = entity.shots_fired_current_engagement if hasattr(entity, 'shots_fired_current_engagement') else 0
    # shots_fired_norm = np.clip(shots_fired_this_commit / 10.0, 0.0, 1.0)  # Normalize to max 10 shots
    
    return np.array([
        currently_engaging,
        target_range_norm,
        target_bearing_norm,
        target_domain_air,
        target_domain_surface,
        target_domain_land
    ], dtype=np.float32)


def _compute_enemy_features(env: Any, agent: Any) -> np.ndarray:
    """Compute enemy entity features from detected target groups.
    
    Uses TargetGroup API provided by simulation engine. Detection and sensing
    tiers are handled automatically by the simulation - if a target group is
    in agent.target_groups, it has been detected.
    
    Features per enemy target group (10 features total):
    - Detection: is_detected (1.0 if in target_groups)
    - Position: pos_x_norm, pos_y_norm (grid coordinates from target_group.pos)
    - Domain: domain_air, domain_surface, domain_land (one-hot from target_group.domain)
    - Count: num_units_norm (from target_group.num_known_alive_units)
    - Egocentric: island_range_norm, island_bearing_norm (distance/bearing to objective)
    - Uncertainty: is_ghost (detection quality from target_group.is_ghost)
    
    Args:
        env: Environment instance
        agent: CompetitionAgent instance (to get detected target groups)
    
    Returns:
        Array of shape (max_target_groups * 10,) with zero padding for undetected groups
    """
    num_features = 10
    enemy_group_features = np.zeros((env.config.max_target_groups, num_features), dtype=np.float32)
    
    # Populate rows by stable target_group_id; array size stays fixed
    for group_id, target_group in agent._sim_agent.target_groups.items():
        # Detection (1 feature)
        # If it's in the target_groups dict, it's detected by the simulation
        is_detected = 1.0
        
        # Position (2 features)
        # Get position from TargetGroup.pos (Vector3)
        center_x = target_group.pos.x
        center_y = target_group.pos.y
        
        # Convert to grid coordinates
        grid_pos = position_to_grid(center_x, center_y, env.config)
        grid_size = env.grid_size
        pos_x_norm = float(grid_pos % grid_size) / max(1, grid_size - 1)
        pos_y_norm = float(grid_pos // grid_size) / max(1, grid_size - 1)
        
        # Domain (3 features)
        # One-hot encoding from TargetGroup.domain (EntityDomain enum)
        domain_air = 1.0 if target_group.domain == EntityDomain.AIR else 0.0
        domain_surface = 1.0 if target_group.domain == EntityDomain.SURFACE else 0.0
        domain_land = 1.0 if target_group.domain == EntityDomain.LAND else 0.0
        
        # Count (1 feature)
        # Number of known alive units from TargetGroup.num_known_alive_units
        num_units = float(target_group.num_known_alive_units)
        num_units_norm = np.clip(num_units / 10.0, 0.0, 1.0)  # Normalize to max 10 units
        
        # Egocentric (2 features)
        # Distance and bearing to center island objective
        # TODO: Get actual island position from env.flags[CENTER_ISLAND_FLAG_ID] instead of (0, 0)
        map_width, map_height = env.config.map_size
        map_diagonal = np.sqrt(map_width * map_width + map_height * map_height)
        
        enemy_island_range = distance_to_island(target_group.pos)
        enemy_island_range_norm = enemy_island_range / map_diagonal
        
        enemy_island_bearing = bearing_to_island(target_group.pos)
        enemy_island_bearing_norm = enemy_island_bearing / 360.0
        
        # Uncertainty (1 feature)
        # Detection quality from TargetGroup.is_ghost
        is_ghost = 1.0 if target_group.is_ghost else 0.0
        
        features = np.array([
            is_detected,                                          # Detection (1)
            pos_x_norm, pos_y_norm,                              # Position (2)
            domain_air, domain_surface, domain_land,             # Domain (3)
            num_units_norm,                                      # Count (1)
            enemy_island_range_norm, enemy_island_bearing_norm,  # Egocentric (2)
            is_ghost                                             # Uncertainty (1)
        ], dtype=np.float32)  # Total: 10 features
        
        # Assign into the stable ID-indexed row; keep array size fixed
        if 0 <= group_id < int(env.config.max_target_groups):
            enemy_group_features[group_id] = features
    
    return enemy_group_features.flatten()  # Shape: (max_target_groups * 10,)


def position_to_grid(x: float, y: float, config: Any) -> int:
    """Convert world position to grid index for discretized action space.
    
    Transforms continuous world coordinates into discrete grid indices
    that match the action space representation.
    
    Args:
        x, y: World coordinates in meters
        config: Environment configuration with grid parameters
        
    Returns:
        Grid index corresponding to the position
    """
    # Convert world coordinates to grid coordinates
    grid_size = int((config.map_size[0] / 1000) / config.grid_resolution_km)
    
    # Adjust for map center offset
    adjusted_x = x + (config.map_size[0] // 2)
    adjusted_y = y + (config.map_size[1] // 2)
    
    # Convert to grid indices
    # TODO: 1000s? Is this correct?
    grid_x = int(adjusted_x / (config.grid_resolution_km * 1000))
    grid_y = int(adjusted_y / (config.grid_resolution_km * 1000))
    
    # Clamp to valid range
    grid_x = max(0, min(grid_x, grid_size - 1))
    grid_y = max(0, min(grid_y, grid_size - 1))
    
    return grid_y * grid_size + grid_x


def distance_to_island(position: Any) -> float:
    """Calculate distance from entity position to the mission objective.
    
    Args:
        position: Entity position object with x, y coordinates
        
    Returns:
        Distance in meters to island center
    """
    # TODO: Get actual island center coordinates from scenario
    island_center_x = 0.0  # Assuming island at map center for now
    island_center_y = 0.0
    
    dx = position.x - island_center_x
    dy = position.y - island_center_y
    return np.sqrt(dx * dx + dy * dy)


def bearing_to_island(position: Any) -> float:
    """Calculate bearing from entity position to the mission objective.
    
    Args:
        position: Entity position object with x, y coordinates
        
    Returns:
        Bearing in degrees [0, 360)
    """
    # TODO: Get actual island center coordinates from scenario
    island_center_x = 0.0  # Assuming island at map center for now
    island_center_y = 0.0
    
    dx = island_center_x - position.x
    dy = island_center_y - position.y
    
    bearing_rad = np.arctan2(dy, dx)
    bearing_deg = np.degrees(bearing_rad)
    
    # Normalize to [0, 360)
    if bearing_deg < 0:
        bearing_deg += 360.0
        
    return bearing_deg


def _awacs_alive(env: Any) -> bool:
    """Check if friendly AWACS or equivalent radar platform is operational.

    Scans for any friendly, alive entity with AWACS identification.
    
    Returns:
        True if at least one AWACS platform is alive and operational
        
    TODO: Determine correct way to identify AWACS entities.
    """
    # TODO: Is this correct?
    our_faction = env.config.our_faction
    for entity in env.entities.values():
        if (entity.is_alive and 
                entity.Entity.Identity == "AWACS" and 
                entity.faction.value == our_faction):
            return True
    return False

    <|MERGE_RESOLUTION|>--- conflicted
+++ resolved
@@ -151,10 +151,6 @@
     enemy_capture_possible_flag = 1.0 if env.capture_possible_by_faction[enemy_faction] else 0.0
     
     # Center island coordinates (from neutral flag)
-<<<<<<< HEAD
-    # TODO: Erwin is this correct?
-=======
->>>>>>> 6627fa24
     island_center_x = env.flags[CENTER_ISLAND_FLAG_ID].position.x
     island_center_y = env.flags[CENTER_ISLAND_FLAG_ID].position.y
 
@@ -344,20 +340,12 @@
         Array of shape (4,) with normalized status indicators
     """
     health_ok = 1.0 if entity.is_alive else 0.0
-<<<<<<< HEAD
-    radar_on = 1.0 if entity.radar_active else 0.0 # TODO: Erwin, does this exist?
-=======
     radar_on = 1.0 if entity.radar_enabled else 0.0
->>>>>>> 6627fa24
     max_grid = calculate_max_grid_positions(env.config)
     radar_focus_grid = entity.get_radar_focus_position  # TODO: Erwin, does this exist?
     radar_focus_grid_norm = float(radar_focus_grid) / float(max_grid) if max_grid > 0 else 0.0
     
-<<<<<<< HEAD
-    fuel_norm = entity.relative_fuel_left # TODO: Erwin, does this exist?
-=======
     fuel_norm = entity.relative_fuel_left
->>>>>>> 6627fa24
     
     return np.array([health_ok, radar_on, radar_focus_grid_norm, fuel_norm], dtype=np.float32)
     
@@ -377,38 +365,16 @@
         Array of shape (3,) with weapon capability and ammo status
     """
 
-<<<<<<< HEAD
-    # TODO: Erwin, what is weapon_identifier? 
     # Check if entity can engage air targets (using target_domains property)
     has_air_weapons = 1.0 if EntityDomain.AIR in entity.target_domains else 0.0
     
     # Check if entity can engage surface targets (using target_domains property)
     has_surface_weapons = 1.0 if EntityDomain.SURFACE in entity.target_domains else 0.0
     
-    # Ammunition status (normalized by max ammo)
-    # TODO: Erwin, is this correct? Using entity.ammo as a single number normalized against max_ammo=50
-
-    # TODO: Erwin, can we separate between air and surface ammo?
     total_ammo = float(entity.ammo) if entity.ammo is not None else 0.0
     ammo_norm = np.clip(total_ammo / env.max_ammo, 0.0, 1.0)
     
-    # TODO: For now, using same ammo value for both air and surface since we can't separate them
-    air_ammo_norm = ammo_norm if has_air_weapons > 0.5 else 0.0
-    surface_ammo_norm = ammo_norm if has_surface_weapons > 0.5 else 0.0
-    
-    return np.array([has_air_weapons, has_surface_weapons, air_ammo_norm, surface_ammo_norm], dtype=np.float32)
-=======
-    # Check if entity can engage air targets (using target_domains property)
-    has_air_weapons = 1.0 if EntityDomain.AIR in entity.target_domains else 0.0
-    
-    # Check if entity can engage surface targets (using target_domains property)
-    has_surface_weapons = 1.0 if EntityDomain.SURFACE in entity.target_domains else 0.0
-    
-    total_ammo = float(entity.ammo) if entity.ammo is not None else 0.0
-    ammo_norm = np.clip(total_ammo / env.max_ammo, 0.0, 1.0)
-    
     return np.array([has_air_weapons, has_surface_weapons, ammo_norm], dtype=np.float32)
->>>>>>> 6627fa24
 
 
 def compute_friendly_engagement_features(env: Any, entity: Any) -> np.ndarray:
@@ -462,41 +428,20 @@
         target_domain_air = 0.0
         target_domain_surface = 0.0
         target_domain_land = 0.0
-<<<<<<< HEAD
-    
-    # Time since last weapon firing
-    # TODO: Does this exist? Need to keep track of this in env?
-    # time_since_shot_norm = entity.time_since_shot / max_reload_time else 1.0
-    
-    # Time on target information
-    # TODO: Erwin, do we need to track time_on_target separately?
-    # time_on_target = entity.time_tracking_current_target if entity.target_group else 0.0
-    # time_on_target_norm = np.clip(time_on_target / 60.0, 0.0, 1.0)  # Normalize to 1 minute max
-    
-=======
     
     # Time on target information
     time_until_shoot = entity.get_estimated_time_until_shoot(target_group)
     time_until_shoot_norm = np.clip(time_until_shoot / 60.0, 0.0, 1.0)  # Normalize to 1 minute max
 
->>>>>>> 6627fa24
     # Relative velocity toward/away from target
     # TODO: Erwin, does TargetGroup have velocity?
     # closure_rate = calculate_closure_rate(entity.vel, target_group.vel) if target_group else 0.0
 
     # Weapons usage mode (one-hot encoding: tight/selective/free)
-<<<<<<< HEAD
-    # TODO: Erwin, does entity.weapons_usage_mode exist and what are its values?
-    # weapons_mode = entity.weapons_usage_mode if hasattr(entity, 'weapons_usage_mode') else 'selective'
-    # weapons_tight = 1.0 if weapons_mode == 'tight' else 0.0
-    # weapons_selective = 1.0 if weapons_mode == 'selective' else 0.0  
-    # weapons_free = 1.0 if weapons_mode == 'free' else 0.0
-=======
     weapons_mode = entity.weapons_usage_mode
     weapons_tight = 1.0 if weapons_mode == 'tight' else 0.0
     weapons_selective = 1.0 if weapons_mode == 'selective' else 0.0  
     weapons_free = 1.0 if weapons_mode == 'free' else 0.0
->>>>>>> 6627fa24
     
     # Shots fired this engagement/commit
     # TODO: Erwin, is there a shots_fired counter we can access?
