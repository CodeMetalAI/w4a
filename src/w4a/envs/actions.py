--- conflicted
+++ resolved
@@ -43,13 +43,6 @@
     elif action_type == 2:  # Engage
         event = execute_engage_action(entity_id, action, entities, target_groups)
         player_events.append(event)
-<<<<<<< HEAD
-    elif action_type == 3:  # Sense
-        event = execute_set_radar_focus_action(entity_id, action, entities, config) # @Sanjna: we need the other ones here too.
-        player_events.append(event)
-    elif action_type == 4:  # Land
-        event = create_mission_event(entity_id, action, entities)
-=======
     elif action_type == 3:  # Stealth
         event = execute_stealth_action(entity_id, action, entities)
         if event:
@@ -60,7 +53,6 @@
             player_events.append(event)
     elif action_type == 5:  # Land
         event = execute_land_action(entity_id, action, entities)
->>>>>>> 8e6fa6f5
         player_events.append(event)
     elif action_type == 6:  # RTB
         event = execute_rtb_action(entity_id, action, entities)
@@ -156,7 +148,6 @@
     
     return commit
 
-<<<<<<< HEAD
 def execute_set_radar_focus_action(entity_id: int, action: Dict, entities: Dict, config: Config):
     """Execute sense action - point radar at location"""
     sense_x, sense_y = grid_to_position(action["sense_grid"], config)
@@ -166,34 +157,6 @@
     event = SetRadarFocus()
     event.entity = entity
     event.position = Vector3(sense_x, sense_y, entity.pos.z)
-=======
-
-def execute_stealth_action(entity_id: int, action: Dict, entities: Dict):
-    """Execute stealth action - enable/disable stealth mode"""
-    stealth_enabled = action["stealth_enabled"]
-    
-    entity = entities[entity_id]
-    
-    # TODO: Create PlayerEventStealth when available in FFSim
-    # stealth_event = PlayerEventStealth()
-    # stealth_event.entity = entity
-    # stealth_event.stealth_mode = bool(stealth_enabled)
-    
-    # Placeholder for now
-    return None
-
-
-def execute_sensing_direction_action(entity_id: int, action: Dict, entities: Dict, config: Config):
-    """Execute sensing direction action - point radar at grid location"""
-    sense_x, sense_y = grid_to_position(action["sensing_direction_grid"], config)
-    
-    entity = entities[entity_id]
-    
-    # TODO: Create PlayerEventSenseDirection when available in FFSim
-    # sense_direction_event = PlayerEventSenseDirection()
-    # sense_direction_event.entity = entity
-    # sense_direction_event.position = Vector3(sense_x, sense_y, 0)
->>>>>>> 8e6fa6f5
     
     return event
 
@@ -207,15 +170,15 @@
 
     return event
 
-def execute_set_radar_strength_action(entity_id: int, action: Dict, entities: Dict, config: Config):
+def execute_stealth_action(entity_id: int, action: Dict, entities: Dict, config: Config):
     """Execute sense action - set radar strength"""
-    radar_strength = action["radar_strength"]
+    stealth_enabled = action["stealth_enabled"]
     
     entity = entities[entity_id]
     
     event = SetRadarStrength()
     event.entity = entity
-    event.strength = radar_strength
+    event.strength = 0 if stealth_enabled else 1
     
     return event
 
