"""
RL wrappers:

- RLAgent: minimal simulation Agent (passive for training)
- RLEnvWrapper: user-facing wrapper with overridable obs/action/reward methods and adversary toggle
"""

import gymnasium as gym
from typing import Optional

from SimulationInterface import Agent as SimAgent
from SimulationInterface import (Faction, CAPManouver, NonCombatManouverQueue)

# Simple built-in adversary
from .simple_agent import SimpleAgent


class RLAgent(SimAgent):
    """
    Minimal simulation Agent for RL integration.

    - Inherits SimulationInterface.Agent
    - Sets faction from Config (or explicit)
    - Passive during training (no PlayerEvents)
    """

    def __init__(self, config, faction: Optional[Faction] = None):
        super().__init__()
        self.config = config
        if faction is None:
            self.faction = Faction.DYNASTY if getattr(config, "our_faction", 0) == 1 else Faction.LEGACY
        else:
            self.faction = faction

    def start_force_laydown(self, force_laydown):
        self.force_laydown = force_laydown

    def finalize_force_laydown(self):
        force_laydown = self.force_laydown

        entities = []

        for entity in force_laydown.ground_forces_entities:
            spawn_location = force_laydown.get_random_ground_force_spawn_location()

            entity.pos = spawn_location.pos
            entity.rot = spawn_location.rot

            entities.append(entity)

        for entity in force_laydown.sea_forces_entities:
            spawn_location = force_laydown.get_random_sea_force_spawn_location()

            entity.pos = spawn_location.pos
            entity.rot = spawn_location.rot

            entities.append(entity)

        for entity in force_laydown.air_forces_entities:
            spawn_location = force_laydown.get_random_air_force_spawn_location()

            entity.pos = spawn_location.pos
            entity.rot = spawn_location.rot

            NonCombatManouverQueue.create(entity.pos, lambda: 
                CAPManouver.create_from_spline_points(force_laydown.get_random_cap().spline_points))

            entities.append(entity)

        return entities # This is a minimum implementation

    def pre_simulation_tick(self, simulation_data):
        # Passive during training; in eval/competition this can compile PlayerEvents from policy
        # actions to coordinate multiple agents inside the simulation loop.
        simulation_data.player_events = []

    def tick(self, simulation_data):
<<<<<<< HEAD
        # No-op tick for passive RL agent; environment controls events
        simulation_data.player_events = []
=======
        pass
>>>>>>> 42476363


class RLEnvWrapper(gym.Wrapper):
    """
    RL Environment Wrapper

    - Lets users customize observation, action, reward
    - Installs real simulation Agents before reset
      • Student side: provided `agent` or a passive RLAgent
      • Opponent side: SimpleAgent if `enable_adversary`, else a passive RLAgent
    - Optional: override force composition/spawn JSONs

    Usage:
        from w4a.envs.trident_island_env import TridentIslandEnv

        env = TridentIslandEnv()
        wrapped = RLEnvWrapper(
            env,
            agent=None,                # or RLAgent(env.config)
            enable_adversary=True      # toggle SimpleAgent opponent
        )
        # Train with any RL library (e.g., Ray RLlib, SB3 PPO, etc.)
    """

    def __init__(
        self,
        env: gym.Env,
        *,
        agent: Optional[SimAgent] = None,
        enable_adversary: bool = True,
        legacy_entity_list_path: Optional[str] = None,
        dynasty_entity_list_path: Optional[str] = None,
        legacy_spawn_data_path: Optional[str] = None,
        dynasty_spawn_data_path: Optional[str] = None,
    ):
        super().__init__(env)

        self.agent = agent
        self.enable_adversary = enable_adversary

        # Optional force configuration JSONs
        self.legacy_entity_list_path = legacy_entity_list_path
        self.dynasty_entity_list_path = dynasty_entity_list_path
        self.legacy_spawn_data_path = legacy_spawn_data_path
        self.dynasty_spawn_data_path = dynasty_spawn_data_path

        if all([
            legacy_entity_list_path,
            dynasty_entity_list_path,
            legacy_spawn_data_path,
            dynasty_spawn_data_path,
        ]):
            self.env.set_force_config_paths(
                legacy_entity_list_path,
                dynasty_entity_list_path,
                legacy_spawn_data_path,
                dynasty_spawn_data_path,
            )

    def _setup_agents(self):

<<<<<<< HEAD
        # our_faction: 0 = LEGACY, 1 = DYNASTY
        our_faction_value = getattr(self.env.config, "our_faction", 0)
        user_faction = Faction.LEGACY if our_faction_value == 0 else Faction.DYNASTY
        opponent_faction = Faction.DYNASTY if our_faction_value == 0 else Faction.LEGACY
=======
        is_legacy = getattr(self.env.config, "our_faction", 0) == 1
        user_faction = Faction.LEGACY if is_legacy else Faction.DYNASTY
        opponent_faction = Faction.DYNASTY if is_legacy else Faction.LEGACY
>>>>>>> 42476363

        # User agent: provided or passive RLAgent
        user_agent = self.agent or RLAgent(self.env.config, faction=user_faction)

        # Opponent agent: SimpleAgent or passive RLAgent
        if self.enable_adversary:
            opponent_agent = SimpleAgent(opponent_faction)
        else:
            opponent_agent = RLAgent(self.env.config, faction=opponent_faction)

        # Ensure mapping is by faction name, not by who is user/opponent
        if user_faction == Faction.LEGACY:
            self.env.legacy_agent = user_agent
            self.env.dynasty_agent = opponent_agent
        else:
            self.env.legacy_agent = opponent_agent
            self.env.dynasty_agent = user_agent

    def reset(self, **kwargs):
        # Setup simulation Agents before creating/initializing the sim
        self._setup_agents()

        obs, info = self.env.reset(**kwargs)
        obs = self.obs_fn(obs)
        return obs, info

    def step(self, action):
        action = self.action_fn(action)

        obs, reward, terminated, truncated, info = self.env.step(action)

        obs = self.obs_fn(obs)
        reward = self.reward_fn(obs, action, reward, info)

        return obs, reward, terminated, truncated, info

    def obs_fn(self, obs):
        return obs

    def action_fn(self, action):
        return action

    def reward_fn(self, obs, action, reward, info):
        return reward

    def __getattr__(self, name):
        """Delegate unknown attributes to the underlying environment.

        This makes common attributes like `config` available directly on the wrapper
        (e.g., `env.config`) without adding one-off passthroughs.
        """
        try:
            return getattr(self.env, name)
        except AttributeError as exc:
            raise AttributeError(f"{self.__class__.__name__} has no attribute '{name}'") from exc<|MERGE_RESOLUTION|>--- conflicted
+++ resolved
@@ -72,15 +72,10 @@
     def pre_simulation_tick(self, simulation_data):
         # Passive during training; in eval/competition this can compile PlayerEvents from policy
         # actions to coordinate multiple agents inside the simulation loop.
-        simulation_data.player_events = []
+        pass
 
     def tick(self, simulation_data):
-<<<<<<< HEAD
-        # No-op tick for passive RL agent; environment controls events
-        simulation_data.player_events = []
-=======
         pass
->>>>>>> 42476363
 
 
 class RLEnvWrapper(gym.Wrapper):
@@ -142,16 +137,9 @@
 
     def _setup_agents(self):
 
-<<<<<<< HEAD
-        # our_faction: 0 = LEGACY, 1 = DYNASTY
-        our_faction_value = getattr(self.env.config, "our_faction", 0)
-        user_faction = Faction.LEGACY if our_faction_value == 0 else Faction.DYNASTY
-        opponent_faction = Faction.DYNASTY if our_faction_value == 0 else Faction.LEGACY
-=======
         is_legacy = getattr(self.env.config, "our_faction", 0) == 1
         user_faction = Faction.LEGACY if is_legacy else Faction.DYNASTY
         opponent_faction = Faction.DYNASTY if is_legacy else Faction.LEGACY
->>>>>>> 42476363
 
         # User agent: provided or passive RLAgent
         user_agent = self.agent or RLAgent(self.env.config, faction=user_faction)
